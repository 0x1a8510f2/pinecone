--- conflicted
+++ resolved
@@ -109,64 +109,7 @@
 	if err != nil {
 		t.Fatal(err)
 	}
-<<<<<<< HEAD
 	expected = append(expected, seq[:n]...)
-=======
-	if n != len(expected) {
-		t.Fatalf("wrong marshalled length, got %d, expected %d", n, len(expected))
-	}
-	if !bytes.Equal(buf[:n], expected) {
-		t.Fatalf("wrong marshalled output, got %v", buf[:n])
-	}
-
-	t.Log("Got: ", buf[:n])
-	t.Log("Want:", expected)
-
-	output := Frame{
-		Payload: make([]byte, 0, MaxPayloadSize),
-	}
-	if _, err := output.UnmarshalBinary(buf[:n]); err != nil {
-		t.Fatal(err)
-	}
-	if output.Version != input.Version {
-		t.Fatal("wrong version")
-	}
-	if output.Type != input.Type {
-		t.Fatal("wrong version")
-	}
-	if !output.Destination.EqualTo(input.Destination) {
-		t.Fatal("wrong path")
-	}
-	if !bytes.Equal(input.Payload, output.Payload) {
-		t.Fatal("wrong payload")
-	}
-}
-
-func TestMarshalUnmarshalSNEKBootstrapACKFrame(t *testing.T) {
-	pk1, _, _ := ed25519.GenerateKey(nil)
-	pk2, _, _ := ed25519.GenerateKey(nil)
-	input := Frame{
-		Version:     Version0,
-		Type:        TypeVirtualSnakeBootstrapACK,
-		Source:      Coordinates{1, 2, 3, 4, 5},
-		Destination: Coordinates{5, 4, 3, 2, 1},
-		Payload:     []byte{9, 9, 9, 9, 9},
-	}
-	copy(input.DestinationKey[:], pk1)
-	copy(input.SourceKey[:], pk2)
-	expected := []byte{
-		0x70, 0x69, 0x6e, 0x65, // magic bytes
-		0,                                  // version 0
-		byte(TypeVirtualSnakeBootstrapACK), // type greedy
-		0, 0,                               // extra
-		0, 95, // frame length
-		0, 5, // payload length
-		0, 5, 5, 4, 3, 2, 1, // destination coordinates
-		0, 5, 1, 2, 3, 4, 5, // source coordinates
-	}
-	expected = append(expected, pk1...)
-	expected = append(expected, pk2...)
->>>>>>> 76d7c8b1
 	expected = append(expected, input.Payload...)
 	buf := make([]byte, 65535)
 	n, err = input.MarshalBinary(buf)
