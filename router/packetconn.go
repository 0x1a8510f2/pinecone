--- conflicted
+++ resolved
@@ -20,6 +20,7 @@
 
 	"github.com/Arceliar/phony"
 	"github.com/matrix-org/pinecone/types"
+	"go.uber.org/atomic"
 )
 
 // newLocalPeer returns a new local peer. It should only be called once when
@@ -34,6 +35,7 @@
 		zone:     "local",
 		peertype: 0,
 		public:   r.public,
+		started:  *atomic.NewBool(true),
 		traffic:  newFairFIFOQueue(trafficBuffer, r.log),
 	}
 	return peer
@@ -101,20 +103,11 @@
 		frame.DestinationKey = ga
 		frame.SourceKey = r.public
 		frame.Payload = append(frame.Payload[:0], p...)
+		frame.Watermark = types.VirtualSnakeWatermark{
+			PublicKey: types.FullMask,
+			Sequence:  0,
+		}
 		phony.Block(r.state, func() {
-<<<<<<< HEAD
-			frame := getFrame()
-			frame.Type = types.TypeVirtualSnakeRouted
-			frame.DestinationKey = ga
-			frame.Watermark.PublicKey = types.FullMask
-			frame.SourceKey = r.public
-			frame.Payload = append(frame.Payload[:0], p...)
-			frame.Watermark = types.VirtualSnakeWatermark{
-				PublicKey: types.FullMask,
-				Sequence:  0,
-			}
-=======
->>>>>>> 9afe5eda
 			_ = r.state._forward(r.local, frame)
 		})
 		return len(p), nil
